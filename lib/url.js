--- conflicted
+++ resolved
@@ -32,13 +32,13 @@
 /**
  * Helper function to check if URL already has a protocol
  * This centralizes the protocol detection regex used by multiple URL functions
-<<<<<<< HEAD
+
  * CHAIN POSITION: utility used by ensureProtocol and other functions to decide
  * whether to prepend a protocol when chaining operations.
-=======
+
  * SECURITY: Verifying a protocol prevents accidental double-prepending and
  * guards against non-http(s) schemes that may introduce security risks.
->>>>>>> 6a139a79
+
  *
  * @param {string} url - URL to check for protocol
  * @returns {boolean} True if URL has http or https protocol, false otherwise
