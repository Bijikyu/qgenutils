--- conflicted
+++ resolved
@@ -1,5 +1,5 @@
 /*
-<<<<<<< HEAD
+
  * WHY THIS MODULE EXISTS:
  * - Provide a single place for request field validation logic.
  * - Avoid repeated manual checks in multiple Express controllers.
@@ -28,7 +28,7 @@
  * - Form submission verification
  * - Database input sanitization
  * - User registration field checking
-=======
+
  * QGenUtils Field Validation Utilities
  *
  * Centralizes checks that required request fields exist before processing
@@ -36,7 +36,7 @@
  * resolves to false (undefined, null, '', 0, false) is considered missing.
  * Error responses are sent immediately using response-utils to stop further
  * operations with invalid data and keep controller logic concise.
->>>>>>> 0ab5cdf6
+
  */
 
 const { qerrors } = require('qerrors'); // central error logging integration
