--- conflicted
+++ resolved
@@ -1,5 +1,5 @@
 /*
-<<<<<<< HEAD
+
  * Logger Utility
  *
  * PURPOSE OF CONFIGURATION:
@@ -11,17 +11,7 @@
  *   serverless environments may not have it present by default.
  */
 
-=======
- * Logger Utility Module
- *
- * This module wraps the Winston logging library with sensible defaults for
- * use inside lightweight utilities. We use DailyRotateFile so log files do not
- * grow indefinitely and remain easy to inspect on environments like Replit or
- * Render that have limited disk space. Console transport is enabled only when
- * Winston exposes the constructor which keeps tests that stub Winston from
- * failing.
- */
->>>>>>> 5465c493
+
 const fs = require('fs'); // ensure log directory exists
 const path = require('path'); // path helper for file locations
 const { createLogger, format, transports } = require('winston'); // winston core
