{
  "name": "qgenutils",
  "version": "1.0.1",
  "description": "A comprehensive utility library providing datetime formatting, HTTP helpers, URL manipulation, authentication checks, field validation, and view rendering with robust error handling",
  "main": "index.js",
  "scripts": {
<<<<<<< HEAD
    "test": "jest --config tests/jest.config.js --rootDir .",
    "test:watch": "jest --watch --config tests/jest.config.js --rootDir .",
    "test:coverage": "jest --coverage --config tests/jest.config.js --rootDir .",
    "test:unit": "jest tests/unit --config tests/jest.config.js --rootDir .",
    "test:integration": "jest tests/integration --config tests/jest.config.js --rootDir .",
    "test:verbose": "jest --verbose --config tests/jest.config.js --rootDir ."
=======
    "test": "node tests/run-tests.js",
    "test:watch": "node tests/run-tests.js --watch",
    "test:coverage": "node tests/run-tests.js --coverage",
    "test:unit": "node tests/run-tests.js tests/unit",
    "test:integration": "node tests/run-tests.js tests/integration",
    "test:verbose": "node tests/run-tests.js --verbose",
    "log:test": "node -e \"require(\\\"./lib/logger\\\").info(\\\"logger ready\\\")\""
>>>>>>> 63787e14
  },
  "keywords": [
    "utilities",
    "datetime",
    "http",
    "url",
    "validation",
    "authentication",
    "passport",
    "express",
    "nodejs",
    "formatting",
    "duration",
    "headers",
    "content-length",
    "error-handling",
    "templates",
    "ejs",
    "api",
    "web-development"
  ],
  "author": "Q",
  "license": "ISC",
  "dependencies": {
    "@types/node": "^22.13.11",
    "qerrors": "^1.2.3",
    "qtests": "^1.0.4",
    "winston-daily-rotate-file": "^5.0.0"
  },
  "devDependencies": {
    "jest": "^29.7.0"
  }
}<|MERGE_RESOLUTION|>--- conflicted
+++ resolved
@@ -4,22 +4,14 @@
   "description": "A comprehensive utility library providing datetime formatting, HTTP helpers, URL manipulation, authentication checks, field validation, and view rendering with robust error handling",
   "main": "index.js",
   "scripts": {
-<<<<<<< HEAD
+
     "test": "jest --config tests/jest.config.js --rootDir .",
     "test:watch": "jest --watch --config tests/jest.config.js --rootDir .",
     "test:coverage": "jest --coverage --config tests/jest.config.js --rootDir .",
     "test:unit": "jest tests/unit --config tests/jest.config.js --rootDir .",
     "test:integration": "jest tests/integration --config tests/jest.config.js --rootDir .",
     "test:verbose": "jest --verbose --config tests/jest.config.js --rootDir ."
-=======
-    "test": "node tests/run-tests.js",
-    "test:watch": "node tests/run-tests.js --watch",
-    "test:coverage": "node tests/run-tests.js --coverage",
-    "test:unit": "node tests/run-tests.js tests/unit",
-    "test:integration": "node tests/run-tests.js tests/integration",
-    "test:verbose": "node tests/run-tests.js --verbose",
-    "log:test": "node -e \"require(\\\"./lib/logger\\\").info(\\\"logger ready\\\")\""
->>>>>>> 63787e14
+
   },
   "keywords": [
     "utilities",
