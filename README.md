--- conflicted
+++ resolved
@@ -85,7 +85,6 @@
 }, 'POST', { data: 'test' });
 ```
 
-<<<<<<< HEAD
 #### `HEADERS_TO_REMOVE` constant
 List of headers stripped by `buildCleanHeaders` to prevent proxy leaks.
 
@@ -93,16 +92,7 @@
 const { HEADERS_TO_REMOVE } = require('qgenutils');
 
 console.log(HEADERS_TO_REMOVE.includes('host')); // true
-=======
-#### `HEADERS_TO_REMOVE`
-Array of headers automatically stripped by `buildCleanHeaders`.
-
-```javascript
-const { HEADERS_TO_REMOVE } = require('qgenutils/lib/http');
-
-console.log(HEADERS_TO_REMOVE);
-// [ 'host', 'x-target-url', 'x-api-key', ... ]
->>>>>>> 23d89f40
+
 ```
 
 #### `sendJsonResponse(res, statusCode, data)`
