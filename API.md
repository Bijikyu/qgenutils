--- conflicted
+++ resolved
@@ -163,7 +163,6 @@
 // Returns: { 'authorization': 'Bearer token', 'content-length': '15' }
 ```
 
-<<<<<<< HEAD
 ### `HEADERS_TO_REMOVE` constant
 
 Immutable array of headers removed by `buildCleanHeaders` for safer proxies. Exported from `lib/http.js`.
@@ -172,15 +171,7 @@
 const { HEADERS_TO_REMOVE } = require('qgenutils');
 
 console.log(HEADERS_TO_REMOVE);
-=======
-### `HEADERS_TO_REMOVE`
-
-Constant listing headers removed by `buildCleanHeaders`.
-
-```javascript
-const { HEADERS_TO_REMOVE } = require('qgenutils/lib/http');
-// ['host', 'x-target-url', 'x-api-key', ...]
->>>>>>> 23d89f40
+
 ```
 
 ### `getRequiredHeader(req, res, headerName, statusCode, errorMessage)`
